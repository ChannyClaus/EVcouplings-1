"""
Evolutionary couplings calculation protocols/workflows.

Authors:
  Thomas A. Hopf
  Anna G. Green (complex couplings)
"""

<<<<<<< HEAD
import string
import pandas as pd
=======
import pandas as pd
import numpy as np

>>>>>>> 690145d8
from evcouplings.couplings import tools as ct
from evcouplings.couplings import pairs, mapping
from evcouplings.couplings.mean_field import MeanFieldDCA
from evcouplings.couplings.model import CouplingsModel
from evcouplings.visualize.parameters import evzoom_json
from evcouplings.visualize.pairs import (
    ec_lines_pymol_script, enrichment_pymol_script
)

from evcouplings.align.alignment import (
    read_fasta, ALPHABET_PROTEIN, ALPHABET_DNA,
    ALPHABET_RNA, Alignment
)

from evcouplings.utils.config import (
    check_required, InvalidParameterError,
    read_config_file, write_config_file
)

from evcouplings.utils.system import (
    create_prefix_folders, valid_file,
    verify_resources,
)

# symbols for common sequence alphabets
ALPHABET_MAP = {
    "aa": ALPHABET_PROTEIN,
    "dna": ALPHABET_DNA,
    "rna": ALPHABET_RNA,
}

# models for assigning confidence scores to ECs
SCORING_MODELS = (
    "skewnormal",
    "normal",
    "evcomplex",
)

<<<<<<< HEAD
=======
def standard(**kwargs):
    """
    Protocol:

    Infer ECs from alignment using plmc.

    .. todo::

        1. make EC enrichment calculation segment-ready
        2. explain meaning of parameters in detail.
>>>>>>> 690145d8

def infer_plmc(**kwargs):
    """
    Run EC computation on alignment. This function contains
    the functionality shared between monomer and complex EC
    inference.
    
    Parameters
    ----------
    Mandatory kwargs arguments:
        See list below in code where calling check_required
<<<<<<< HEAD
    
=======

>>>>>>> 690145d8
    Returns
    -------
    outcfg : dict
        Output configuration of the pipeline, including
        the following fields:

<<<<<<< HEAD
        raw_ec_file
        model_file
        num_sites
        num_sequences
        effective_sequences

        focus_mode (passed through)
        focus_sequence (passed through)
        segments (passed through)

=======
        * raw_ec_file
        * model_file
        * num_sites
        * num_sequences
        * effective_sequences
        * focus_mode (passed through)
        * focus_sequence (passed through)
        * segments (passed through)
>>>>>>> 690145d8
    """
    check_required(
        kwargs,
        [
            "prefix", "alignment_file",
            "focus_mode", "focus_sequence", "theta",
            "alphabet", "segments", "ignore_gaps", "iterations",
            "lambda_h", "lambda_J", "lambda_group",
            "scale_clusters",
            "cpu", "plmc", "reuse_ecs",
        ]
    )

    prefix = kwargs["prefix"]

    # for now disable option to not save model, since
    # otherwise mutate stage will crash. To remove model
    # file at end, use delete option in management section.
    """
    if kwargs["save_model"]:
        model = prefix + ".model"
    else:
        model = None
    """
    model = prefix + ".model"

    outcfg = {
        "model_file": model,
        "raw_ec_file": prefix + "_ECs.txt",
        "ec_file": prefix + "_CouplingScores.csv",
        # the following are passed through stage...
        "focus_mode": kwargs["focus_mode"],
        "focus_sequence": kwargs["focus_sequence"],
        "segments": kwargs["segments"],
    }

    # make sure input alignment exists
    verify_resources(
        "Input alignment does not exist",
        kwargs["alignment_file"]
    )

    # make sure output directory exists
    create_prefix_folders(prefix)

    # regularization strength on couplings J_ij
    lambda_J = kwargs["lambda_J"]

    segments = kwargs["segments"]
    if segments is not None:
        segments = [
            mapping.Segment.from_list(s) for s in segments
        ]

    # first determine size of alphabet;
    # default is amino acid alphabet
    if kwargs["alphabet"] is None:
        alphabet = ALPHABET_PROTEIN
        alphabet_setting = None
    else:
        alphabet = kwargs["alphabet"]

        # allow shortcuts for protein, DNA, RNA
        if alphabet in ALPHABET_MAP:
            alphabet = ALPHABET_MAP[alphabet]

        # if we have protein alphabet, do not set
        # as plmc parameter since default parameter,
        # has some implementation advantages for focus mode
        if alphabet == ALPHABET_PROTEIN:
            alphabet_setting = None
        else:
            alphabet_setting = alphabet

    # scale lambda_J to proportionally compensate
    # for higher number of J_ij compared to h_i?
    if kwargs["lambda_J_times_Lq"]:
        num_symbols = len(alphabet)

        # if we ignore gaps, there is one character less
        if kwargs["ignore_gaps"]:
            num_symbols -= 1

        # second, determine number of uppercase positions
        # that are included in the calculation
        with open(kwargs["alignment_file"]) as f:
            seq_id, seq = next(read_fasta(f))

        # gap character is by convention first char in alphabet
        gap = alphabet[0]
        uppercase = [
            c for c in seq if c == c.upper() or c == gap
        ]
        L = len(uppercase)

        # finally, scale lambda_J
        lambda_J *= (num_symbols - 1) * (L - 1)

    # run plmc... or reuse pre-exisiting results from previous run
    plm_outcfg_file = prefix + ".couplings_standard_plmc.outcfg"

    # determine if to rerun, only possible if previous results
    # were stored in ali_outcfg_file
    if kwargs["reuse_ecs"] and valid_file(plm_outcfg_file):
        plmc_result = read_config_file(plm_outcfg_file)

        # check if the EC/parameter files are there
        required_files = [outcfg["raw_ec_file"]]

        if outcfg["model_file"] is not None:
            required_files += [outcfg["model_file"]]

        verify_resources(
            "Tried to reuse ECs, but empty or "
            "does not exist",
            *required_files
        )

    else:
        # run plmc binary
        plmc_result = ct.run_plmc(
            kwargs["alignment_file"],
            outcfg["raw_ec_file"],
            outcfg["model_file"],
            focus_seq=kwargs["focus_sequence"],
            alphabet=alphabet_setting,
            theta=kwargs["theta"],
            scale=kwargs["scale_clusters"],
            ignore_gaps=kwargs["ignore_gaps"],
            iterations=kwargs["iterations"],
            lambda_h=kwargs["lambda_h"],
            lambda_J=lambda_J,
            lambda_g=kwargs["lambda_group"],
            cpu=kwargs["cpu"],
            binary=kwargs["plmc"],
        )

        # save iteration table to file
        iter_table_file = prefix + "_iteration_table.csv"
        plmc_result.iteration_table.to_csv(
            iter_table_file
        )

        # turn namedtuple into dictionary to make
        # restarting code nicer
        plmc_result = dict(plmc_result._asdict())

        # then replace table with filename so
        # we can store results in config file
        plmc_result["iteration_table"] = iter_table_file

        # save results of search for possible restart
        write_config_file(plm_outcfg_file, plmc_result)

    # store useful information about model in outcfg
    outcfg.update({
        "num_sites": plmc_result["num_valid_sites"],
        "num_sequences": plmc_result["num_valid_seqs"],
        "effective_sequences": plmc_result["effective_samples"],
        "region_start": plmc_result["region_start"],
    })

    # read and sort ECs
    ecs = pairs.read_raw_ec_file(outcfg["raw_ec_file"])

    if segments is not None:
        # create index mapping
        seg_mapper = mapping.SegmentIndexMapper(
            kwargs["focus_mode"], outcfg["region_start"], *segments
        )

        # apply to EC table
        ecs = mapping.segment_map_ecs(ecs, seg_mapper)

    return outcfg, ecs, segments


def standard(**kwargs):
    """
    Protocol:

    Infer ECs from alignment using plmc. Use complex protocol
    for heteromultimeric complexes instead.

    Parameters
    ----------
    Mandatory kwargs arguments:
        See list below in code where calling check_required
        and infer_plmc()

    Returns
    -------
    outcfg : dict
        Output configuration of the pipeline, including
        the following fields:

        raw_ec_file
        model_file
        num_sites
        num_sequences
        effective_sequences

        focus_mode (passed through)
        focus_sequence (passed through)
        segments (passed through)
    """
    # for additional required parameters, see infer_plmc()
    check_required(
        kwargs,
        [
            "prefix", "min_sequence_distance",
        ]
    )

    prefix = kwargs["prefix"]

    # infer ECs and load them
    outcfg, ecs, segments = infer_plmc(**kwargs)

    # following computations are mostly specific to monomer pipeline

    # add mixture model probability
    ecs = pairs.add_mixture_probability(ecs)

    # write updated table to csv file
    ecs.to_csv(outcfg["ec_file"], index=False)

    # also store longrange ECs as convenience output
    if kwargs["min_sequence_distance"] is not None:
        outcfg["ec_longrange_file"] = prefix + "_CouplingScores_longrange.csv"
        ecs_longrange = ecs.query(
            "abs(i - j) >= {}".format(kwargs["min_sequence_distance"])
        )
        ecs_longrange.to_csv(outcfg["ec_longrange_file"], index=False)

        # also create line-drawing script (for now, only for single segments)
        if segments is None or len(segments) == 1:
            outcfg["ec_lines_pml_file"] = prefix + "_draw_ec_lines.pml"
            L = outcfg["num_sites"]
            ec_lines_pymol_script(
                ecs_longrange.iloc[:L, :],
                outcfg["ec_lines_pml_file"]
            )

    # compute EC enrichment (for now, for single segments
    # only since enrichment code cannot handle multiple segments)
    if segments is None or len(segments) == 1:
        outcfg["enrichment_file"] = prefix + "_enrichment.csv"
        ecs_enriched = pairs.enrichment(ecs)
        ecs_enriched.to_csv(outcfg["enrichment_file"], index=False)

        # create corresponding enrichment pymol scripts
        outcfg["enrichment_pml_files"] = []
        for sphere_view, pml_suffix in [
            (True, "_enrichment_spheres.pml"), (False, "_enrichment_sausage.pml")
        ]:
            pml_file = prefix + pml_suffix
            enrichment_pymol_script(ecs_enriched, pml_file, sphere_view=sphere_view)
            outcfg["enrichment_pml_files"].append(pml_file)

    # output EVzoom JSON file if we have stored model file
    if outcfg.get("model_file", None) is not None:
        outcfg["evzoom_file"] = prefix + "_evzoom.json"
        with open(outcfg["evzoom_file"], "w") as f:
            # load parameters
            c = CouplingsModel(outcfg["model_file"])

            # create JSON output and write to file
            f.write(
                evzoom_json(c) + "\n"
            )

    # dump output config to YAML file for debugging/logging
    write_config_file(prefix + ".couplings_standard.outcfg", outcfg)

    return outcfg


<<<<<<< HEAD
def complex_probability(ecs, scoring_model, use_all_ecs=False,
                        score="cn"):
    """
    Adds confidence measure for complex evolutionary couplings

    Parameters
    ----------
    ecs : pandas.DataFrame
        Table with evolutionary couplings
    scoring_model : {"skewnormal", "normal", "evcomplex"}
        Use this scoring model to assign EC confidence measure
    use_all_ecs : bool, optional (default: False)
        If true, fits the scoring model to all ECs;
        if false, fits the model to only the inter ECs.
    score : str, optional (default: "cn")
        Use this score column for confidence assignment
        
    Returns
    -------
    ecs : pandas.DataFrame
        EC table with additional column "probability"
        containing confidence measure
    """
    if use_all_ecs:
        ecs = pairs.add_mixture_proability(
            ecs, model=scoring_model
        )
    else:
        inter_ecs = ecs.query("segment_i != segment_j")
        intra_ecs = ecs.query("segment_i == segment_j")

        intra_ecs = pairs.add_mixture_probability(
            intra_ecs, model=scoring_model, score=score
        )

        inter_ecs = pairs.add_mixture_probability(
            inter_ecs, model=scoring_model, score=score
        )

        ecs = pd.concat(
            [intra_ecs, inter_ecs]
        ).sort_values(
            score, ascending=False
        )

    return ecs


def complex(**kwargs):
    """
    Protocol:

    Infer ECs for protein complexes from alignment using plmc.
    Allows user to select scoring protocol.
=======
def mean_field(**kwargs):
    """
    Protocol:

    Infer ECs from alignment using mean field direct coupling analysis.

    For now, mean field DCA can only be run in focus mode, gaps
    included.
>>>>>>> 690145d8

    Parameters
    ----------
    Mandatory kwargs arguments:
<<<<<<< HEAD
        See list below in code where calling check_required
        and infer_plmc()
=======
        See list below in code where calling check_required.
>>>>>>> 690145d8

    Returns
    -------
    outcfg : dict
        Output configuration of the pipeline, including
        the following fields:

<<<<<<< HEAD
        raw_ec_file
        model_file
        num_sites
        num_sequences
        effective_sequences

        focus_mode (passed through)
        focus_sequence (passed through)
        segments (passed through)
    """
    # for additional required parameters, see infer_plmc()
    check_required(
        kwargs,
        [
            "prefix", "min_sequence_distance",
            "scoring_model", "use_all_ecs_for_scoring",
        ]
    )

    prefix = kwargs["prefix"]

    # infer ECs and load them
    outcfg, ecs, segments = infer_plmc(**kwargs)

    # following computations are mostly specific to complex pipeline

    # add mixture model probability
    if kwargs["scoring_model"] in SCORING_MODELS:
        if kwargs["use_all_ecs_for_scoring"] is not None:
            use_all_ecs = kwargs["use_all_ecs_for_scoring"]
        else:
            use_all_ecs = False

        ecs = complex_probability(
            ecs, kwargs["scoring_model"], use_all_ecs
        )

    else:
        raise InvalidParameterError(
            "Invalid scoring_model parameter: " +
            "{}. Valid options are: {}".format(
                kwargs["protocol"], ", ".join(SCORING_MODELS)
            )
        )

    # write updated table to csv file
    ecs.to_csv(outcfg["ec_file"], index=False)

    # also store longrange ECs as convenience output;
    # note that unlike for monomers, we only should filter
    # short-range ECs within each monomer, but not inter-ECs
    if kwargs["min_sequence_distance"] is not None:
        outcfg["ec_longrange_file"] = prefix + "_CouplingScores_longrange.csv"

        ecs_longrange = ecs.query(
            "segment_i != segment_j or abs(i - j) >= {}".format(
                kwargs["min_sequence_distance"]
            )
        )
        ecs_longrange.to_csv(outcfg["ec_longrange_file"], index=False)

    # also create line-drawing script (for multiple chains)
    outcfg["ec_lines_pml_file"] = prefix + "_draw_ec_lines.pml"
    L = outcfg["num_sites"]

    # by convention, we map first segment to chain A,
    # second to B, a.s.f.
    chain_mapping = dict(
        zip(
            [s.segment_id for s in segments],
            string.ascii_uppercase,
        )
    )

    ec_lines_pymol_script(
        ecs_longrange.iloc[:L, :],
        outcfg["ec_lines_pml_file"],
        chain=chain_mapping
    )

    # TODO: make the following complex-ready
    # EC enrichment:
    #
    # 1) think about making EC enrichment complex-ready and add
    # it back here - so far it only makes sense if all ECs are
    # on one segment
    #
    # EVzoom:
    #
    # 1) at the moment, EVzoom will use numbering before remapping
    # we should eventually get this to a point where segments + residue
    # index are displayed on EVzoom
    #
    # 2) note that this will currently use the default mixture model
    # selection for determining the EC cutoff, rather than the selection
    # used for the EC table above
=======
        * raw_ec_file
        * model_file
        * num_sites
        * num_sequences
        * effective_sequences

        * focus_mode (passed through)
        * focus_sequence (passed through)
        * segments (passed through)
    """
    check_required(
        kwargs,
        [
            "prefix", "alignment_file", "segments",
            "focus_mode", "focus_sequence", "theta",
            "pseudo_count", "alphabet",
            "min_sequence_distance", # "save_model",
        ]
    )

    if not kwargs["focus_mode"]:
        raise InvalidParameterError(
            "For now, mean field DCA can only be run in focus mode."
        )

    prefix = kwargs["prefix"]

    # option to save model disabled
    """
    if kwargs["save_model"]:
        model = prefix + ".model"
    else:
        model = None
    """
    model = prefix + ".model"

    outcfg = {
        "model_file": model,
        "raw_ec_file": prefix + "_ECs.txt",
        "ec_file": prefix + "_CouplingScores.csv",
        # TODO: the following are passed through stage...
        # keep this or unnecessary?
        "focus_mode": kwargs["focus_mode"],
        "focus_sequence": kwargs["focus_sequence"],
        "segments": kwargs["segments"],
    }

    # make sure input alignment exists
    alignment_file = kwargs["alignment_file"]
    verify_resources(
        "Input alignment does not exist",
        kwargs["alignment_file"]
    )

    # make sure output directory exists
    create_prefix_folders(prefix)

    segments = kwargs["segments"]
    if segments is not None:
        segments = [
            mapping.Segment.from_list(s) for s in segments
        ]

    # determine alphabet
    # default is protein
    if kwargs["alphabet"] is None:
        alphabet = ALPHABET_PROTEIN
    else:
        alphabet = kwargs["alphabet"]

        # allow shortcuts for protein, DNA, RNA
        if alphabet in ALPHABET_MAP:
            alphabet = ALPHABET_MAP[alphabet]

    # read in a2m alignment
    with open(alignment_file) as f:
        input_alignment = Alignment.from_file(
            f, alphabet=alphabet,
            format="fasta"
        )

    # init mean field direct coupling analysis
    mf_dca = MeanFieldDCA(input_alignment)

    # run mean field approximation
    model = mf_dca.fit(
        theta=kwargs["theta"],
        pseudo_count=kwargs["pseudo_count"]
    )

    # write ECs to file
    model.to_raw_ec_file(
        outcfg["raw_ec_file"]
    )

    # write model file
    if outcfg["model_file"] is not None:
        model.to_file(
            outcfg["model_file"],
            file_format="plmc_v2"
        )

    # store useful information about model in outcfg
    outcfg.update({
        "num_sites": model.L,
        "num_sequences": model.N_valid,
        "effective_sequences": float(round(model.N_eff, 1)),
        "region_start": int(model.index_list[0]),
    })

    # read and sort ECs
    ecs = pd.read_csv(
        outcfg["raw_ec_file"], sep=" ",
        # for now, call the last two columns
        # "fn" and "cn" to prevent compare
        # stage from crashing
        names=["i", "A_i", "j", "A_j", "fn", "cn"]
        # names=["i", "A_i", "j", "A_j", "mi", "di"]
    ).sort_values(
        by="cn",
        ascending=False
    )

    # write the sorted ECs table to csv file
    ecs.to_csv(outcfg["ec_file"], index=False)

    # also store longrange ECs as convenience output
    if kwargs["min_sequence_distance"] is not None:
        outcfg["ec_longrange_file"] = prefix + "_CouplingScores_longrange.csv"
        ecs_longrange = ecs.query(
            "abs(i - j) >= {}".format(kwargs["min_sequence_distance"])
        )
        ecs_longrange.to_csv(outcfg["ec_longrange_file"], index=False)

        # also create line-drawing script (for now, only for single segments)
        if segments is None or len(segments) == 1:
            outcfg["ec_lines_pml_file"] = prefix + "_draw_ec_lines.pml"
            L = outcfg["num_sites"]
            ec_lines_pymol_script(
                ecs_longrange.iloc[:L, :],
                outcfg["ec_lines_pml_file"],
                score_column="cn"  # "di
            )

    # compute EC enrichment (for now, for single segments
    # only since enrichment code cannot handle multiple segments)
    if segments is None or len(segments) == 1:
        outcfg["enrichment_file"] = prefix + "_enrichment.csv"
        ecs_enriched = pairs.enrichment(ecs, score="cn")  # "di"
        ecs_enriched.to_csv(outcfg["enrichment_file"], index=False)

        # create corresponding enrichment pymol scripts
        outcfg["enrichment_pml_files"] = []
        for sphere_view, pml_suffix in [
            (True, "_enrichment_spheres.pml"), (False, "_enrichment_sausage.pml")
        ]:
            pml_file = prefix + pml_suffix
            enrichment_pymol_script(ecs_enriched, pml_file, sphere_view=sphere_view)
            outcfg["enrichment_pml_files"].append(pml_file)
>>>>>>> 690145d8

    # output EVzoom JSON file if we have stored model file
    if outcfg.get("model_file", None) is not None:
        outcfg["evzoom_file"] = prefix + "_evzoom.json"
        with open(outcfg["evzoom_file"], "w") as f:
<<<<<<< HEAD
            # load parameters
            c = CouplingsModel(outcfg["model_file"])

            # create JSON output and write to file
            f.write(
                evzoom_json(c) + "\n"
            )

    # dump output config to YAML file for debugging/logging
    write_config_file(prefix + ".couplings_complex.outcfg", outcfg)
=======
            # create JSON output and write to file
            f.write(
                evzoom_json(model) + "\n"
            )

    # dump output config to YAML file for debugging/logging
    write_config_file(prefix + ".couplings_standard.outcfg", outcfg)
>>>>>>> 690145d8

    return outcfg


# list of available EC inference protocols

PROTOCOLS = {
    # standard plmc inference protocol
    "standard": standard,

<<<<<<< HEAD
    # runs plmc for protein complexes
    "complex": complex,
=======
    # inference protocol using mean field approximation
    "mean_field": mean_field,
>>>>>>> 690145d8
}


def run(**kwargs):
    """
    Run inference protocol to calculate ECs from
    input sequence alignment.

    Parameters
    ----------
    Mandatory kwargs arguments:
        protocol: EC protocol to run
        prefix: Output prefix for all generated files

    Returns
    -------
    outcfg : dict
        Output configuration of couplings stage
        Dictionary with results in following fields (in brackets: not mandatory):

         * ec_file
         * effective_sequences
         * [enrichment_file]
         * focus_mode
         * focus_sequence
         * model_file
         * num_sequences
         * num_sites
         * raw_ec_file
         * region_start
         * segments
    """
    check_required(kwargs, ["protocol"])

    if kwargs["protocol"] not in PROTOCOLS:
        raise InvalidParameterError(
            "Invalid protocol selection: " +
            "{}. Valid protocols are: {}".format(
                kwargs["protocol"], ", ".join(PROTOCOLS.keys())
            )
        )

    return PROTOCOLS[kwargs["protocol"]](**kwargs)<|MERGE_RESOLUTION|>--- conflicted
+++ resolved
@@ -6,14 +6,10 @@
   Anna G. Green (complex couplings)
 """
 
-<<<<<<< HEAD
 import string
 import pandas as pd
-=======
-import pandas as pd
 import numpy as np
 
->>>>>>> 690145d8
 from evcouplings.couplings import tools as ct
 from evcouplings.couplings import pairs, mapping
 from evcouplings.couplings.mean_field import MeanFieldDCA
@@ -52,53 +48,22 @@
     "evcomplex",
 )
 
-<<<<<<< HEAD
-=======
 def standard(**kwargs):
     """
     Protocol:
-
     Infer ECs from alignment using plmc.
-
     .. todo::
-
         1. make EC enrichment calculation segment-ready
         2. explain meaning of parameters in detail.
->>>>>>> 690145d8
-
-def infer_plmc(**kwargs):
-    """
-    Run EC computation on alignment. This function contains
-    the functionality shared between monomer and complex EC
-    inference.
-    
     Parameters
     ----------
     Mandatory kwargs arguments:
         See list below in code where calling check_required
-<<<<<<< HEAD
-    
-=======
-
->>>>>>> 690145d8
     Returns
     -------
     outcfg : dict
         Output configuration of the pipeline, including
         the following fields:
-
-<<<<<<< HEAD
-        raw_ec_file
-        model_file
-        num_sites
-        num_sequences
-        effective_sequences
-
-        focus_mode (passed through)
-        focus_sequence (passed through)
-        segments (passed through)
-
-=======
         * raw_ec_file
         * model_file
         * num_sites
@@ -107,7 +72,6 @@
         * focus_mode (passed through)
         * focus_sequence (passed through)
         * segments (passed through)
->>>>>>> 690145d8
     """
     check_required(
         kwargs,
@@ -118,6 +82,7 @@
             "lambda_h", "lambda_J", "lambda_group",
             "scale_clusters",
             "cpu", "plmc", "reuse_ecs",
+            "min_sequence_distance", # "save_model",
         ]
     )
 
@@ -138,7 +103,8 @@
         "model_file": model,
         "raw_ec_file": prefix + "_ECs.txt",
         "ec_file": prefix + "_CouplingScores.csv",
-        # the following are passed through stage...
+        # TODO: the following are passed through stage...
+        # keep this or unnecessary?
         "focus_mode": kwargs["focus_mode"],
         "focus_sequence": kwargs["focus_sequence"],
         "segments": kwargs["segments"],
@@ -273,7 +239,10 @@
     # read and sort ECs
     ecs = pairs.read_raw_ec_file(outcfg["raw_ec_file"])
 
-    if segments is not None:
+    # add mixture model probability
+    ecs = pairs.add_mixture_probability(ecs)
+
+    if segments is not None:  # and (len(segments) > 1 or not kwargs["focus_mode"]):
         # create index mapping
         seg_mapper = mapping.SegmentIndexMapper(
             kwargs["focus_mode"], outcfg["region_start"], *segments
@@ -281,56 +250,6 @@
 
         # apply to EC table
         ecs = mapping.segment_map_ecs(ecs, seg_mapper)
-
-    return outcfg, ecs, segments
-
-
-def standard(**kwargs):
-    """
-    Protocol:
-
-    Infer ECs from alignment using plmc. Use complex protocol
-    for heteromultimeric complexes instead.
-
-    Parameters
-    ----------
-    Mandatory kwargs arguments:
-        See list below in code where calling check_required
-        and infer_plmc()
-
-    Returns
-    -------
-    outcfg : dict
-        Output configuration of the pipeline, including
-        the following fields:
-
-        raw_ec_file
-        model_file
-        num_sites
-        num_sequences
-        effective_sequences
-
-        focus_mode (passed through)
-        focus_sequence (passed through)
-        segments (passed through)
-    """
-    # for additional required parameters, see infer_plmc()
-    check_required(
-        kwargs,
-        [
-            "prefix", "min_sequence_distance",
-        ]
-    )
-
-    prefix = kwargs["prefix"]
-
-    # infer ECs and load them
-    outcfg, ecs, segments = infer_plmc(**kwargs)
-
-    # following computations are mostly specific to monomer pipeline
-
-    # add mixture model probability
-    ecs = pairs.add_mixture_probability(ecs)
 
     # write updated table to csv file
     ecs.to_csv(outcfg["ec_file"], index=False)
@@ -386,12 +305,199 @@
     return outcfg
 
 
-<<<<<<< HEAD
+def mean_field(**kwargs):
+    """
+    Protocol:
+    Infer ECs from alignment using mean field direct coupling analysis.
+    For now, mean field DCA can only be run in focus mode, gaps
+    included.
+    Parameters
+    ----------
+    Mandatory kwargs arguments:
+        See list below in code where calling check_required.
+    Returns
+    -------
+    outcfg : dict
+        Output configuration of the pipeline, including
+        the following fields:
+        * raw_ec_file
+        * model_file
+        * num_sites
+        * num_sequences
+        * effective_sequences
+        * focus_mode (passed through)
+        * focus_sequence (passed through)
+        * segments (passed through)
+    """
+    check_required(
+        kwargs,
+        [
+            "prefix", "alignment_file", "segments",
+            "focus_mode", "focus_sequence", "theta",
+            "pseudo_count", "alphabet",
+            "min_sequence_distance", # "save_model",
+        ]
+    )
+
+    if not kwargs["focus_mode"]:
+        raise InvalidParameterError(
+            "For now, mean field DCA can only be run in focus mode."
+        )
+
+    prefix = kwargs["prefix"]
+
+    # option to save model disabled
+    """
+    if kwargs["save_model"]:
+        model = prefix + ".model"
+    else:
+        model = None
+    """
+    model = prefix + ".model"
+
+    outcfg = {
+        "model_file": model,
+        "raw_ec_file": prefix + "_ECs.txt",
+        "ec_file": prefix + "_CouplingScores.csv",
+        # TODO: the following are passed through stage...
+        # keep this or unnecessary?
+        "focus_mode": kwargs["focus_mode"],
+        "focus_sequence": kwargs["focus_sequence"],
+        "segments": kwargs["segments"],
+    }
+
+    # make sure input alignment exists
+    alignment_file = kwargs["alignment_file"]
+    verify_resources(
+        "Input alignment does not exist",
+        kwargs["alignment_file"]
+    )
+
+    # make sure output directory exists
+    create_prefix_folders(prefix)
+
+    segments = kwargs["segments"]
+    if segments is not None:
+        segments = [
+            mapping.Segment.from_list(s) for s in segments
+        ]
+
+    # determine alphabet
+    # default is protein
+    if kwargs["alphabet"] is None:
+        alphabet = ALPHABET_PROTEIN
+    else:
+        alphabet = kwargs["alphabet"]
+
+        # allow shortcuts for protein, DNA, RNA
+        if alphabet in ALPHABET_MAP:
+            alphabet = ALPHABET_MAP[alphabet]
+
+    # read in a2m alignment
+    with open(alignment_file) as f:
+        input_alignment = Alignment.from_file(
+            f, alphabet=alphabet,
+            format="fasta"
+        )
+
+    # init mean field direct coupling analysis
+    mf_dca = MeanFieldDCA(input_alignment)
+
+    # run mean field approximation
+    model = mf_dca.fit(
+        theta=kwargs["theta"],
+        pseudo_count=kwargs["pseudo_count"]
+    )
+
+    # write ECs to file
+    model.to_raw_ec_file(
+        outcfg["raw_ec_file"]
+    )
+
+    # write model file
+    if outcfg["model_file"] is not None:
+        model.to_file(
+            outcfg["model_file"],
+            file_format="plmc_v2"
+        )
+
+    # store useful information about model in outcfg
+    outcfg.update({
+        "num_sites": model.L,
+        "num_sequences": model.N_valid,
+        "effective_sequences": float(round(model.N_eff, 1)),
+        "region_start": int(model.index_list[0]),
+    })
+
+    # read and sort ECs
+    ecs = pd.read_csv(
+        outcfg["raw_ec_file"], sep=" ",
+        # for now, call the last two columns
+        # "fn" and "cn" to prevent compare
+        # stage from crashing
+        names=["i", "A_i", "j", "A_j", "fn", "cn"]
+        # names=["i", "A_i", "j", "A_j", "mi", "di"]
+    ).sort_values(
+        by="cn",
+        ascending=False
+    )
+
+    # write the sorted ECs table to csv file
+    ecs.to_csv(outcfg["ec_file"], index=False)
+
+    # also store longrange ECs as convenience output
+    if kwargs["min_sequence_distance"] is not None:
+        outcfg["ec_longrange_file"] = prefix + "_CouplingScores_longrange.csv"
+        ecs_longrange = ecs.query(
+            "abs(i - j) >= {}".format(kwargs["min_sequence_distance"])
+        )
+        ecs_longrange.to_csv(outcfg["ec_longrange_file"], index=False)
+
+        # also create line-drawing script (for now, only for single segments)
+        if segments is None or len(segments) == 1:
+            outcfg["ec_lines_pml_file"] = prefix + "_draw_ec_lines.pml"
+            L = outcfg["num_sites"]
+            ec_lines_pymol_script(
+                ecs_longrange.iloc[:L, :],
+                outcfg["ec_lines_pml_file"],
+                score_column="cn"  # "di
+            )
+
+    # compute EC enrichment (for now, for single segments
+    # only since enrichment code cannot handle multiple segments)
+    if segments is None or len(segments) == 1:
+        outcfg["enrichment_file"] = prefix + "_enrichment.csv"
+        ecs_enriched = pairs.enrichment(ecs, score="cn")  # "di"
+        ecs_enriched.to_csv(outcfg["enrichment_file"], index=False)
+
+        # create corresponding enrichment pymol scripts
+        outcfg["enrichment_pml_files"] = []
+        for sphere_view, pml_suffix in [
+            (True, "_enrichment_spheres.pml"), (False, "_enrichment_sausage.pml")
+        ]:
+            pml_file = prefix + pml_suffix
+            enrichment_pymol_script(ecs_enriched, pml_file, sphere_view=sphere_view)
+            outcfg["enrichment_pml_files"].append(pml_file)
+
+    # output EVzoom JSON file if we have stored model file
+    if outcfg.get("model_file", None) is not None:
+        outcfg["evzoom_file"] = prefix + "_evzoom.json"
+        with open(outcfg["evzoom_file"], "w") as f:
+            # create JSON output and write to file
+            f.write(
+                evzoom_json(model) + "\n"
+            )
+
+    # dump output config to YAML file for debugging/logging
+    write_config_file(prefix + ".couplings_standard.outcfg", outcfg)
+
+    return outcfg
+
+
 def complex_probability(ecs, scoring_model, use_all_ecs=False,
                         score="cn"):
     """
     Adds confidence measure for complex evolutionary couplings
-
     Parameters
     ----------
     ecs : pandas.DataFrame
@@ -403,7 +509,7 @@
         if false, fits the model to only the inter ECs.
     score : str, optional (default: "cn")
         Use this score column for confidence assignment
-        
+
     Returns
     -------
     ecs : pandas.DataFrame
@@ -438,43 +544,23 @@
 def complex(**kwargs):
     """
     Protocol:
-
     Infer ECs for protein complexes from alignment using plmc.
     Allows user to select scoring protocol.
-=======
-def mean_field(**kwargs):
-    """
-    Protocol:
-
-    Infer ECs from alignment using mean field direct coupling analysis.
-
-    For now, mean field DCA can only be run in focus mode, gaps
-    included.
->>>>>>> 690145d8
-
     Parameters
     ----------
     Mandatory kwargs arguments:
-<<<<<<< HEAD
         See list below in code where calling check_required
         and infer_plmc()
-=======
-        See list below in code where calling check_required.
->>>>>>> 690145d8
-
     Returns
     -------
     outcfg : dict
         Output configuration of the pipeline, including
         the following fields:
-
-<<<<<<< HEAD
         raw_ec_file
         model_file
         num_sites
         num_sequences
         effective_sequences
-
         focus_mode (passed through)
         focus_sequence (passed through)
         segments (passed through)
@@ -490,8 +576,153 @@
 
     prefix = kwargs["prefix"]
 
-    # infer ECs and load them
-    outcfg, ecs, segments = infer_plmc(**kwargs)
+    outcfg = {
+        "model_file": model,
+        "raw_ec_file": prefix + "_ECs.txt",
+        "ec_file": prefix + "_CouplingScores.csv",
+        # TODO: the following are passed through stage...
+        # keep this or unnecessary?
+        "focus_mode": kwargs["focus_mode"],
+        "focus_sequence": kwargs["focus_sequence"],
+        "segments": kwargs["segments"],
+    }
+
+    # make sure input alignment exists
+    verify_resources(
+        "Input alignment does not exist",
+        kwargs["alignment_file"]
+    )
+
+    # make sure output directory exists
+    create_prefix_folders(prefix)
+
+    # regularization strength on couplings J_ij
+    lambda_J = kwargs["lambda_J"]
+
+    segments = kwargs["segments"]
+    if segments is not None:
+        segments = [
+            mapping.Segment.from_list(s) for s in segments
+        ]
+
+    # first determine size of alphabet;
+    # default is amino acid alphabet
+    if kwargs["alphabet"] is None:
+        alphabet = ALPHABET_PROTEIN
+        alphabet_setting = None
+    else:
+        alphabet = kwargs["alphabet"]
+
+        # allow shortcuts for protein, DNA, RNA
+        if alphabet in ALPHABET_MAP:
+            alphabet = ALPHABET_MAP[alphabet]
+
+        # if we have protein alphabet, do not set
+        # as plmc parameter since default parameter,
+        # has some implementation advantages for focus mode
+        if alphabet == ALPHABET_PROTEIN:
+            alphabet_setting = None
+        else:
+            alphabet_setting = alphabet
+
+    # scale lambda_J to proportionally compensate
+    # for higher number of J_ij compared to h_i?
+    if kwargs["lambda_J_times_Lq"]:
+        num_symbols = len(alphabet)
+
+        # if we ignore gaps, there is one character less
+        if kwargs["ignore_gaps"]:
+            num_symbols -= 1
+
+        # second, determine number of uppercase positions
+        # that are included in the calculation
+        with open(kwargs["alignment_file"]) as f:
+            seq_id, seq = next(read_fasta(f))
+
+        # gap character is by convention first char in alphabet
+        gap = alphabet[0]
+        uppercase = [
+            c for c in seq if c == c.upper() or c == gap
+        ]
+        L = len(uppercase)
+
+        # finally, scale lambda_J
+        lambda_J *= (num_symbols - 1) * (L - 1)
+
+    # run plmc... or reuse pre-exisiting results from previous run
+    plm_outcfg_file = prefix + ".couplings_standard_plmc.outcfg"
+
+    # determine if to rerun, only possible if previous results
+    # were stored in ali_outcfg_file
+    if kwargs["reuse_ecs"] and valid_file(plm_outcfg_file):
+        plmc_result = read_config_file(plm_outcfg_file)
+
+        # check if the EC/parameter files are there
+        required_files = [outcfg["raw_ec_file"]]
+
+        if outcfg["model_file"] is not None:
+            required_files += [outcfg["model_file"]]
+
+        verify_resources(
+            "Tried to reuse ECs, but empty or "
+            "does not exist",
+            *required_files
+        )
+    else:
+        # run plmc binary
+        plmc_result = ct.run_plmc(
+            kwargs["alignment_file"],
+            outcfg["raw_ec_file"],
+            outcfg["model_file"],
+            focus_seq=kwargs["focus_sequence"],
+            alphabet=alphabet_setting,
+            theta=kwargs["theta"],
+            scale=kwargs["scale_clusters"],
+            ignore_gaps=kwargs["ignore_gaps"],
+            iterations=kwargs["iterations"],
+            lambda_h=kwargs["lambda_h"],
+            lambda_J=lambda_J,
+            lambda_g=kwargs["lambda_group"],
+            cpu=kwargs["cpu"],
+            binary=kwargs["plmc"],
+        )
+
+        # save iteration table to file
+        iter_table_file = prefix + "_iteration_table.csv"
+        plmc_result.iteration_table.to_csv(
+            iter_table_file
+        )
+
+        # turn namedtuple into dictionary to make
+        # restarting code nicer
+        plmc_result = dict(plmc_result._asdict())
+
+        # then replace table with filename so
+        # we can store results in config file
+        plmc_result["iteration_table"] = iter_table_file
+
+        # save results of search for possible restart
+        write_config_file(plm_outcfg_file, plmc_result)
+
+    # store useful information about model in outcfg
+    outcfg.update({
+        "num_sites": plmc_result["num_valid_sites"],
+        "num_sequences": plmc_result["num_valid_seqs"],
+        "effective_sequences": plmc_result["effective_samples"],
+        "region_start": plmc_result["region_start"],
+    })
+
+    # read and sort ECs
+    ecs = pairs.read_raw_ec_file(outcfg["raw_ec_file"])
+
+    if segments is not None:  # and (len(segments) > 1 or not kwargs["focus_mode"]):
+        # create index mapping
+        seg_mapper = mapping.SegmentIndexMapper(
+            kwargs["focus_mode"], outcfg["region_start"], *segments
+        )
+
+        # apply to EC table
+        ecs = mapping.segment_map_ecs(ecs, seg_mapper)
 
     # following computations are mostly specific to complex pipeline
 
@@ -565,195 +796,23 @@
     # 2) note that this will currently use the default mixture model
     # selection for determining the EC cutoff, rather than the selection
     # used for the EC table above
-=======
-        * raw_ec_file
-        * model_file
-        * num_sites
-        * num_sequences
-        * effective_sequences
-
-        * focus_mode (passed through)
-        * focus_sequence (passed through)
-        * segments (passed through)
-    """
-    check_required(
-        kwargs,
-        [
-            "prefix", "alignment_file", "segments",
-            "focus_mode", "focus_sequence", "theta",
-            "pseudo_count", "alphabet",
-            "min_sequence_distance", # "save_model",
-        ]
-    )
-
-    if not kwargs["focus_mode"]:
-        raise InvalidParameterError(
-            "For now, mean field DCA can only be run in focus mode."
-        )
-
-    prefix = kwargs["prefix"]
-
-    # option to save model disabled
-    """
-    if kwargs["save_model"]:
-        model = prefix + ".model"
-    else:
-        model = None
-    """
-    model = prefix + ".model"
-
-    outcfg = {
-        "model_file": model,
-        "raw_ec_file": prefix + "_ECs.txt",
-        "ec_file": prefix + "_CouplingScores.csv",
-        # TODO: the following are passed through stage...
-        # keep this or unnecessary?
-        "focus_mode": kwargs["focus_mode"],
-        "focus_sequence": kwargs["focus_sequence"],
-        "segments": kwargs["segments"],
-    }
-
-    # make sure input alignment exists
-    alignment_file = kwargs["alignment_file"]
-    verify_resources(
-        "Input alignment does not exist",
-        kwargs["alignment_file"]
-    )
-
-    # make sure output directory exists
-    create_prefix_folders(prefix)
-
-    segments = kwargs["segments"]
-    if segments is not None:
-        segments = [
-            mapping.Segment.from_list(s) for s in segments
-        ]
-
-    # determine alphabet
-    # default is protein
-    if kwargs["alphabet"] is None:
-        alphabet = ALPHABET_PROTEIN
-    else:
-        alphabet = kwargs["alphabet"]
-
-        # allow shortcuts for protein, DNA, RNA
-        if alphabet in ALPHABET_MAP:
-            alphabet = ALPHABET_MAP[alphabet]
-
-    # read in a2m alignment
-    with open(alignment_file) as f:
-        input_alignment = Alignment.from_file(
-            f, alphabet=alphabet,
-            format="fasta"
-        )
-
-    # init mean field direct coupling analysis
-    mf_dca = MeanFieldDCA(input_alignment)
-
-    # run mean field approximation
-    model = mf_dca.fit(
-        theta=kwargs["theta"],
-        pseudo_count=kwargs["pseudo_count"]
-    )
-
-    # write ECs to file
-    model.to_raw_ec_file(
-        outcfg["raw_ec_file"]
-    )
-
-    # write model file
-    if outcfg["model_file"] is not None:
-        model.to_file(
-            outcfg["model_file"],
-            file_format="plmc_v2"
-        )
-
-    # store useful information about model in outcfg
-    outcfg.update({
-        "num_sites": model.L,
-        "num_sequences": model.N_valid,
-        "effective_sequences": float(round(model.N_eff, 1)),
-        "region_start": int(model.index_list[0]),
-    })
-
-    # read and sort ECs
-    ecs = pd.read_csv(
-        outcfg["raw_ec_file"], sep=" ",
-        # for now, call the last two columns
-        # "fn" and "cn" to prevent compare
-        # stage from crashing
-        names=["i", "A_i", "j", "A_j", "fn", "cn"]
-        # names=["i", "A_i", "j", "A_j", "mi", "di"]
-    ).sort_values(
-        by="cn",
-        ascending=False
-    )
-
-    # write the sorted ECs table to csv file
-    ecs.to_csv(outcfg["ec_file"], index=False)
-
-    # also store longrange ECs as convenience output
-    if kwargs["min_sequence_distance"] is not None:
-        outcfg["ec_longrange_file"] = prefix + "_CouplingScores_longrange.csv"
-        ecs_longrange = ecs.query(
-            "abs(i - j) >= {}".format(kwargs["min_sequence_distance"])
-        )
-        ecs_longrange.to_csv(outcfg["ec_longrange_file"], index=False)
-
-        # also create line-drawing script (for now, only for single segments)
-        if segments is None or len(segments) == 1:
-            outcfg["ec_lines_pml_file"] = prefix + "_draw_ec_lines.pml"
-            L = outcfg["num_sites"]
-            ec_lines_pymol_script(
-                ecs_longrange.iloc[:L, :],
-                outcfg["ec_lines_pml_file"],
-                score_column="cn"  # "di
-            )
-
-    # compute EC enrichment (for now, for single segments
-    # only since enrichment code cannot handle multiple segments)
-    if segments is None or len(segments) == 1:
-        outcfg["enrichment_file"] = prefix + "_enrichment.csv"
-        ecs_enriched = pairs.enrichment(ecs, score="cn")  # "di"
-        ecs_enriched.to_csv(outcfg["enrichment_file"], index=False)
-
-        # create corresponding enrichment pymol scripts
-        outcfg["enrichment_pml_files"] = []
-        for sphere_view, pml_suffix in [
-            (True, "_enrichment_spheres.pml"), (False, "_enrichment_sausage.pml")
-        ]:
-            pml_file = prefix + pml_suffix
-            enrichment_pymol_script(ecs_enriched, pml_file, sphere_view=sphere_view)
-            outcfg["enrichment_pml_files"].append(pml_file)
->>>>>>> 690145d8
-
-    # output EVzoom JSON file if we have stored model file
-    if outcfg.get("model_file", None) is not None:
-        outcfg["evzoom_file"] = prefix + "_evzoom.json"
-        with open(outcfg["evzoom_file"], "w") as f:
-<<<<<<< HEAD
-            # load parameters
-            c = CouplingsModel(outcfg["model_file"])
-
-            # create JSON output and write to file
-            f.write(
-                evzoom_json(c) + "\n"
-            )
+
+    # # output EVzoom JSON file if we have stored model file
+    # if outcfg.get("model_file", None) is not None:
+    #     outcfg["evzoom_file"] = prefix + "_evzoom.json"
+    #     with open(outcfg["evzoom_file"], "w") as f:
+    #         # load parameters
+    #         c = CouplingsModel(outcfg["model_file"])
+    #
+    #         # create JSON output and write to file
+    #         f.write(
+    #             evzoom_json(c) + "\n"
+    #         )
 
     # dump output config to YAML file for debugging/logging
     write_config_file(prefix + ".couplings_complex.outcfg", outcfg)
-=======
-            # create JSON output and write to file
-            f.write(
-                evzoom_json(model) + "\n"
-            )
-
-    # dump output config to YAML file for debugging/logging
-    write_config_file(prefix + ".couplings_standard.outcfg", outcfg)
->>>>>>> 690145d8
 
     return outcfg
-
 
 # list of available EC inference protocols
 
@@ -761,13 +820,12 @@
     # standard plmc inference protocol
     "standard": standard,
 
-<<<<<<< HEAD
     # runs plmc for protein complexes
     "complex": complex,
-=======
+
     # inference protocol using mean field approximation
     "mean_field": mean_field,
->>>>>>> 690145d8
+
 }
 
 
