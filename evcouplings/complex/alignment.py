--- conflicted
+++ resolved
@@ -68,15 +68,10 @@
 
             for full_id in id_to_header[id]:
                 seq = ali[ali.id_to_index[full_id]]
-<<<<<<< HEAD
                 sequence_to_identity.append((full_id, _identity(target_seq, seq)))
 
-            sequence_to_identity = sorted(sequence_to_identity, key=itemgetter(1), ascending=False)
-=======
-                sequence_to_identity.append((full_id,_identity(target_seq,seq)))
-            
-            sequence_to_identity = sorted(sequence_to_identity,key=itemgetter(1),reverse=False)
->>>>>>> d5affed1
+            sequence_to_identity = sorted(sequence_to_identity, key=itemgetter(1), reverse=True)
+
         return sequence_to_identity[0][0]
 
     def _prepare_header(id1, id2, full_header_1, full_header_2):
